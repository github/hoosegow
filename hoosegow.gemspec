--- conflicted
+++ resolved
@@ -23,16 +23,10 @@
   s.files       = Dir[*globs]
   s.executables = ['hoosegow']
   s.homepage    = 'https://github.com/github/hoosegow'
-<<<<<<< HEAD
-  s.add_development_dependency 'rspec'
+  s.required_ruby_version = ">= 1.9.3"
+  s.add_development_dependency 'rspec',      '2.14.1'
   s.add_development_dependency 'rake'
-  s.add_runtime_dependency     'msgpack'
-  s.add_runtime_dependency     'yajl-ruby'
+  s.add_runtime_dependency     'msgpack',    '>= 0.5.6', '~> 0.5'
+  s.add_runtime_dependency     'yajl-ruby',  '>= 1.1.0', '~> 1.1'
   s.add_runtime_dependency     'docker-api', '~> 1.13.5'
-=======
-  s.required_ruby_version = ">= 1.9.3"
-  s.add_development_dependency 'rspec', '2.14.1'
-  s.add_runtime_dependency     'msgpack', '>= 0.5.6', '~> 0.5'
-  s.add_runtime_dependency     'yajl-ruby', '>= 1.1.0', '~> 1.1'
->>>>>>> f4b74fa5
 end