require './lib/hoosegow'
require 'stringio'

begin
  require File.expand_path(File.dirname(__FILE__) + '/../config')
rescue LoadError
  CONFIG = {}
end

class Hoosegow
  def render_foobar
    "foobar"
  end
end

def build_file(*args)
  data = JSON.dump *args
  data += "\n"
  StringIO.new data
end

describe Hoosegow, "#proxy_receive" do
  it "calls appropriate render method" do
<<<<<<< HEAD
    hoosegow = Hoosegow.new :no_proxy => true
    file = build_file :name => "render_reverse", :args => ["foobar"]
    hoosegow.proxy_receive(file).should eq("raboof")
=======
    hoosegow = Hoosegow.new CONFIG.merge(:no_proxy => true)
    data = JSON.dump :name => "render_reverse", :args => ["foobar"]
    hoosegow.proxy_receive(data).should eq("raboof")
>>>>>>> 22293806
  end
end

describe Hoosegow, "#proxy_send" do
  it "calls appropriate render method via proxy" do
<<<<<<< HEAD
    hoosegow = Hoosegow.new :prebuilt => true
    hoosegow.proxy_send("render_reverse","foobar").should eq("raboof")
=======
    hoosegow = Hoosegow.new CONFIG
    hoosegow.proxy_send("render_reverse",["foobar"]).should eq("raboof")
>>>>>>> 22293806
  end
end

describe Hoosegow, "render_*" do
  it "runs directly if in docker" do
    hoosegow = Hoosegow.new CONFIG.merge(:no_proxy => true)
    hoosegow.stub :proxy_send => "not raboof"
    hoosegow.render_reverse("foobar").should eq("raboof")
  end

  it "runs via proxy if not in docker" do
    hoosegow = Hoosegow.new CONFIG
    hoosegow.stub :proxy_send => "not raboof"
    hoosegow.render_reverse("foobar").should eq("not raboof")
  end

  it "can be monkey patched" do
    hoosegow = Hoosegow.new CONFIG
    hoosegow.render_foobar.should eq("foobar")
  end
end<|MERGE_RESOLUTION|>--- conflicted
+++ resolved
@@ -21,27 +21,16 @@
 
 describe Hoosegow, "#proxy_receive" do
   it "calls appropriate render method" do
-<<<<<<< HEAD
-    hoosegow = Hoosegow.new :no_proxy => true
+    hoosegow = Hoosegow.new CONFIG.merge(:no_proxy => true)
     file = build_file :name => "render_reverse", :args => ["foobar"]
     hoosegow.proxy_receive(file).should eq("raboof")
-=======
-    hoosegow = Hoosegow.new CONFIG.merge(:no_proxy => true)
-    data = JSON.dump :name => "render_reverse", :args => ["foobar"]
-    hoosegow.proxy_receive(data).should eq("raboof")
->>>>>>> 22293806
   end
 end
 
 describe Hoosegow, "#proxy_send" do
   it "calls appropriate render method via proxy" do
-<<<<<<< HEAD
-    hoosegow = Hoosegow.new :prebuilt => true
-    hoosegow.proxy_send("render_reverse","foobar").should eq("raboof")
-=======
     hoosegow = Hoosegow.new CONFIG
     hoosegow.proxy_send("render_reverse",["foobar"]).should eq("raboof")
->>>>>>> 22293806
   end
 end
 
