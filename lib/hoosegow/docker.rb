require 'net/http'
require 'socket'
require 'json'
require 'uri'

require_relative 'exceptions'

class Hoosegow
  # Minimal API client for Docker, allowing attaching to container
  # stdin/stdout/stderr.
  class Docker
    HEADERS = {"Content-Type" => "application/json"}

    # Initialize a new Docker API client.
    #
    # options - Connection options.
    #           :host   - IP or hostname to connect to (unless using Unix
    #                     socket).
    #           :port   - TCP port to connect to (unless using Unix socket).
    #           :socket - Path to local Unix socket (unless using host and
    #                     port).
    #           :prestart - Start a new container after each `run_container` call.
    #           :volumes  - A mapping of volumes to mount in the container. e.g.
    #                       if the Dockerfile has `VOLUME /work`, where the container will
    #                       write data, and `VOLUME /config` where read-only configuration
    #                       is, you might use
    #                         :volumes => {
    #                           "/config" => "/etc/shared-config",
    #                           "/work"   => "/data/work:rw",
    #                         }
    #                       `:volumes => { "/work" => "/home/localuser/work/to/do" }`
    def initialize(options = {})
      if options[:host] || options[:port]
        @host   = options[:host] || "127.0.0.1"
        @port   = options[:port] || 4243
      else
        @socket_path = options[:socket] || "/var/run/docker.sock"
      end
      @prestart = options.fetch(:prestart, true)
      @volumes  = options.fetch(:volumes, nil)
    end

    # Public: Create and start a Docker container if one hasn't been started
    # already, then attach to it its stdin/stdout.
    #
    # image    - The image to run.
    # data     - The data to pipe to the container's stdin.
    #
    # Returns the data from the container's stdout.
    def run_container(image, data, &block)
      start_container(image) unless @prestart && @id
      begin
        attach_container(data, &block)
      ensure
        wait_container
        delete_container
        start_container(image) if @prestart
      end
      nil
    end

    # Public: Create and start a Docker container.
    #
    # image_name - The name of the image to start the container with.
    #
    # Returns nothing.
    def start_container(image)
      # Create container.
      create_body = JSON.dump :StdinOnce => true, :OpenStdin => true, :image => image, :Volumes => volumes_for_create
      res         = post uri(:create), create_body
      @id         = JSON.load(res)["Id"]

      # Start container
      post uri(:start, @id), JSON.dump(:Binds => volumes_for_bind)
    end

    # Attach to a container, writing data to container's STDIN.
    #
    # Returns combined STDOUT/STDERR from container.
    def attach_container(data, &block)
      params  = {:stdout => 1, :stderr => 1, :stdin => 1, :logs => 0, :stream => 1}
      request = Net::HTTP::Post.new uri(:attach, @id, params), HEADERS
      transport_request request, data, &block
    end

    # Public: Wait for a container to finish.
    #
    # Returns nothing.
    def wait_container
      post uri(:wait, @id)
    end

    # Public: Stop the running container.
    #
    # Returns response body or nil if no container is running.
    def stop_container
      return unless @id
      post uri(:stop, @id, :t => 0)
    end

    # Public: Delete the last started container.
    #
    # Returns response body or nil if no container was started.
    def delete_container
      return unless @id
      delete = Net::HTTP::Delete.new uri(:delete, @id), HEADERS
      transport_request delete
    end

    # Public: Build a new image.
    #
    # name    - The name to give the image.
    # tarfile - Tarred data for creating image. See http://docs.docker.io/en/latest/api/docker_remote_api_v1.5/#build-an-image-from-dockerfile-via-stdin
    #
    # Returns build results.
    def build_image(name, tarfile)
      post uri(:build, :t => name, :rm => '1'), tarfile do |json|
        data = JSON.load(json)
        raise Hoosegow::ImageBuildError.new(data) if data['error']
        yield data if block_given?
      end
    end

    # Get information about an image.
    #
    # name - The name of the image to get info about.
    #
    # Returns raw response string.
    def inspect_image(name)
      get uri(:inspect, name)
    end

  private

    # Private: Send a GET request to the API.
    #
    # uri - API URI to GET to.
    #
    # Returns the response body.
    def get(uri)
      request = Net::HTTP::Get.new uri
      transport_request request
    end

    # Private: Send a POST request to the API.
    #
    # uri    - API URI to POST to.
    # data   - Data for POST body.
    #
    # Returns the response body.
    def post(uri, data = '{}', &block)
      request = Net::HTTP::Post.new uri, HEADERS
      request.body = data
      transport_request request, &block
    end

    # Private: Connects to API host or local socket, transmits the request, and
    # reads in the response.
    #
    # request - A Net::HTTPResponse object without a body set.
    #
    # Returns the response body.
    def transport_request(request, data = nil)
      request = request
      socket  = new_socket
      request.exec socket, "1.1", request.path

      begin
        response = Net::HTTPResponse.read_new(socket)
      end while response.kind_of?(Net::HTTPContinue)

      socket.write(data) if data
      response.reading_body(socket, request.response_body_permitted?) do
        if block_given?
          response.read_body do |segment|
            yield segment
          end
        end
      end
      response.body
    end

    # Private: Create a connection to API host or local Unix socket.
    #
    # Returns Net::BufferedIO socket object.
    def new_socket
      socket = if @socket_path
                 UNIXSocket.new(@socket_path)
               else
                 TCPSocket.open @host, @port
               end
      socket = Net::BufferedIO.new socket
      socket.read_timeout = nil
      socket
    end

    API_PATHS = {
      :create  => "/containers/create",
      :attach  => "/containers/%s/attach",
      :start   => "/containers/%s/start",
      :stop    => "/containers/%s/stop",
      :wait    => "/containers/%s/wait",
      :delete  => "/containers/%s",
      :build   => "/build",
      :inspect => "/images/%s/json"
    }

    # Private: Build a URI for a given API endpount, encorporating any
    # arguments or parameters.
    #
    # endpoint - The Symbol name for an API endpoint (:create, :attach, :start,
    #            :stop, :wait, :delete, :build).
    # *args    - Any arguments for building the URI (container ID). If the last
    #            argument is a hash, it will be used to populate the query
    #            portion of the URI.
    #
    # Returns a URI string.
    def uri(endpoint, *args)
      query = URI.encode_www_form( args.last.is_a?(Hash) ? args.pop : {} )
      path  = sprintf API_PATHS[endpoint], *args

      URI::HTTP.build(:path => path, :query => query).request_uri
    end
<<<<<<< HEAD

    # Private: Docker multiplexes stdout/stderr over the same socket. This code
    # demuxes it and returns the combined streams.
    def demux_streams(input)
      output = ""
      until input.empty?
        header = input.slice!(0,8)
        stream_id, payload_length = header.unpack "L<L>"
        output << input.slice!(0, payload_length)
      end
      output
    end

    # Private: Generate the `Volumes` argument for creating a container.
    #
    # Given a hash of container_path => local_path in @volumes, generate a
    # hash of container_path => {}.
    def volumes_for_create
      result = {}
      each_volume do |container_path, local_path, permissions|
        result[container_path] = {}
      end
      result
    end

    # Private: Generate the `Binds` argument for starting a container.
    #
    # Given a hash of container_path => local_path in @volumes, generate an
    # array of "local_path:container_path:rw".
    def volumes_for_bind
      result = []
      each_volume do |container_path, local_path, permissions|
        result << "#{local_path}:#{container_path}:#{permissions}"
      end
      result
    end

    # Private: Yields information about each `@volume`.
    #
    #   each_volume do |container_path, local_path, permissions|
    #   end
    def each_volume
      if @volumes
        @volumes.each do |container_path, local_path|
          local_path, permissions = local_path.split(':', 2)
          permissions ||= "ro"
          yield container_path, local_path, permissions
        end
      end
    end
=======
>>>>>>> 45e23a64
  end
end<|MERGE_RESOLUTION|>--- conflicted
+++ resolved
@@ -221,19 +221,6 @@
 
       URI::HTTP.build(:path => path, :query => query).request_uri
     end
-<<<<<<< HEAD
-
-    # Private: Docker multiplexes stdout/stderr over the same socket. This code
-    # demuxes it and returns the combined streams.
-    def demux_streams(input)
-      output = ""
-      until input.empty?
-        header = input.slice!(0,8)
-        stream_id, payload_length = header.unpack "L<L>"
-        output << input.slice!(0, payload_length)
-      end
-      output
-    end
 
     # Private: Generate the `Volumes` argument for creating a container.
     #
@@ -272,7 +259,5 @@
         end
       end
     end
-=======
->>>>>>> 45e23a64
   end
 end