--- conflicted
+++ resolved
@@ -66,11 +66,7 @@
     # Returns nothing.
     def start_container(image)
       # Create container.
-<<<<<<< HEAD
-      create_body = JSON.dump :StdinOnce => true, :OpenStdin => true, :Image => image
-=======
-      create_body = JSON.dump :StdinOnce => true, :OpenStdin => true, :image => image, :Volumes => volumes_for_create
->>>>>>> 1e910eca
+      create_body = JSON.dump :StdinOnce => true, :OpenStdin => true, :Image => image, :Volumes => volumes_for_create
       res         = post uri(:create), create_body
       @id         = JSON.load(res)["Id"]
 
